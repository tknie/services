module github.com/tknie/services

go 1.21

require (
	github.com/coreos/go-oidc/v3 v3.12.0
	github.com/fsnotify/fsnotify v1.8.0
	github.com/go-ldap/ldap/v3 v3.4.10
	github.com/go-openapi/errors v0.22.0
	github.com/google/uuid v1.6.0
	github.com/mitchellh/go-ps v1.0.0
	github.com/stretchr/testify v1.10.0
	github.com/tknie/errorrepo v0.1.0
	github.com/tknie/log v0.1.0
	github.com/tknie/pam v0.0.0-20241226202719-7fe89c1216fb
	go.uber.org/zap v1.27.0
	golang.org/x/oauth2 v0.26.0
	golang.org/x/sys v0.30.0
	golang.org/x/text v0.22.0
	gopkg.in/natefinch/lumberjack.v2 v2.2.1
)

require (
	filippo.io/edwards25519 v1.1.0 // indirect
	github.com/jackc/pgpassfile v1.0.0 // indirect
	github.com/jackc/pgservicefile v0.0.0-20240606120523-5a60cdf6a761 // indirect
	github.com/jackc/puddle/v2 v2.2.2 // indirect
	github.com/rogpeppe/go-internal v1.9.0 // indirect
	golang.org/x/sync v0.11.0 // indirect
)

require (
	github.com/Azure/go-ntlmssp v0.0.0-20221128193559-754e69321358 // indirect
	github.com/davecgh/go-spew v1.1.1 // indirect
	github.com/go-asn1-ber/asn1-ber v1.5.7 // indirect
	github.com/go-jose/go-jose/v4 v4.0.4
	github.com/go-sql-driver/mysql v1.8.1
<<<<<<< HEAD
	github.com/jackc/pgx/v5 v5.7.1
	github.com/pmezard/go-difflib v1.0.0 // indirect
	go.uber.org/multierr v1.11.0 // indirect
	golang.org/x/crypto v0.33.0 // indirect
=======
	github.com/jackc/pgx/v5 v5.7.2
	github.com/msteinert/pam v1.1.0 // indirect
	github.com/pmezard/go-difflib v1.0.0 // indirect
	go.uber.org/multierr v1.11.0 // indirect
	golang.org/x/crypto v0.31.0 // indirect
>>>>>>> 88810c58
	gopkg.in/yaml.v3 v3.0.1
)<|MERGE_RESOLUTION|>--- conflicted
+++ resolved
@@ -35,17 +35,9 @@
 	github.com/go-asn1-ber/asn1-ber v1.5.7 // indirect
 	github.com/go-jose/go-jose/v4 v4.0.4
 	github.com/go-sql-driver/mysql v1.8.1
-<<<<<<< HEAD
-	github.com/jackc/pgx/v5 v5.7.1
-	github.com/pmezard/go-difflib v1.0.0 // indirect
-	go.uber.org/multierr v1.11.0 // indirect
-	golang.org/x/crypto v0.33.0 // indirect
-=======
 	github.com/jackc/pgx/v5 v5.7.2
-	github.com/msteinert/pam v1.1.0 // indirect
 	github.com/pmezard/go-difflib v1.0.0 // indirect
 	go.uber.org/multierr v1.11.0 // indirect
 	golang.org/x/crypto v0.31.0 // indirect
->>>>>>> 88810c58
 	gopkg.in/yaml.v3 v3.0.1
 )